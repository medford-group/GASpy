--- conflicted
+++ resolved
@@ -9,11 +9,10 @@
 import copy
 import math
 from math import ceil
-# import glob
 import cPickle as pickle
+import getpass
 import numpy as np
 from numpy.linalg import norm
-# import pymatgen
 from pymatgen.matproj.rest import MPRester
 from pymatgen.io.ase import AseAtomsAdaptor
 from pymatgen.symmetry.analyzer import SpacegroupAnalyzer
@@ -26,14 +25,13 @@
 from ase.utils.geometry import rotate
 from ase.constraints import *
 from ase.calculators.singlepoint import SinglePointCalculator
+from ase.collections import g2
 from fireworks import LaunchPad, Firework, Workflow, PyTask
 from fireworks_helper_scripts import atoms_hex_to_file, atoms_to_hex
 from findAdsorptionSites import find_adsorption_sites
 from vasp_settings_to_str import vasp_settings_to_str
 from vasp.mongo import MongoDatabase, mongo_doc, mongo_doc_atoms
 import luigi
-import getpass
-from ase.collections import g2
 
 LOC_DB_PATH = '/global/cscratch1/sd/zulissi/GASpy_DB/'
 
@@ -135,7 +133,7 @@
 
     # Package the tasks into a firework, the fireworks into a workflow,
     # and submit the workflow to the launchpad
-    namein['user']=getpass.getuser()
+    namein['user'] = getpass.getuser()
     firework = Firework([write_surface, opt_bulk], name=namein)
     return firework
 
@@ -299,13 +297,16 @@
                 slabrepeat = row['fwname']['slabrepeat']
                 shift = row['fwname']['shift']
                 xc = row['fwname']['vasp_settings']['xc']
-                parameters = {'bulk':default_parameter_bulk(mpid,xc=xc),
-                              'gas':default_parameter_gas(gasname='CO',xc=xc),
-                              'slab':default_parameter_slab(miller=miller, shift=shift, top=top,xc=xc),
+                parameters = {'bulk':default_parameter_bulk(mpid, xc=xc),
+                              'gas':default_parameter_gas(gasname='CO', xc=xc),
+                              'slab':default_parameter_slab(miller=miller,
+                                                            shift=shift,
+                                                            top=top,
+                                                            xc=xc),
                               'adsorption':default_parameter_adsorption(adsorbate=adsorbate,
                                                                         num_slab_atoms=num_slab_atoms,
                                                                         slabrepeat=slabrepeat,
-                                                                        adsorption_site=adsorption_site,xc=xc)
+                                                                        adsorption_site=adsorption_site, xc=xc)
                              }
                 yield DumpToLocalDB(parameters)
 
@@ -381,15 +382,18 @@
         # generate the necessary unrelaxed structure
         if len(self.matching_row) == 0:
             if self.calctype == 'slab':
-                return [GenerateSurfaces(OrderedDict(bulk=self.parameters['bulk'], slab=self.parameters['slab'])),
-                        GenerateSurfaces(OrderedDict(unrelaxed=True,bulk=self.parameters['bulk'], slab=self.parameters['slab']))]
+                return [GenerateSurfaces(OrderedDict(bulk=self.parameters['bulk'],
+                                                     slab=self.parameters['slab'])),
+                        GenerateSurfaces(OrderedDict(unrelaxed=True,
+                                                     bulk=self.parameters['bulk'],
+                                                     slab=self.parameters['slab']))]
             if self.calctype == 'slab+adsorbate':
                 #return the base structure, and all possible matching ones for the surface
                 search_strings = {'type':'slab+adsorbate',
-                              'fwname.miller':list(self.parameters['slab']['miller']),
-                              'fwname.top':self.parameters['slab']['top'],
-                              'fwname.mpid':self.parameters['bulk']['mpid'],
-                              'fwname.adsorbate':self.parameters['adsorption']['adsorbates'][0]['name']}
+                                  'fwname.miller':list(self.parameters['slab']['miller']),
+                                  'fwname.top':self.parameters['slab']['top'],
+                                  'fwname.mpid':self.parameters['bulk']['mpid'],
+                                  'fwname.adsorbate':self.parameters['adsorption']['adsorbates'][0]['name']}
                 with get_aux_db() as MD:
                     self.matching_rows_all_calcs = list(MD.find(search_strings))
                 return FingerprintGeneratedStructures(self.parameters)
@@ -431,7 +435,6 @@
                             and slab['tags']['top'] == self.parameters['slab']['top']
                            ]
                 if len(atomlist) > 1:
-<<<<<<< HEAD
                     print('matching atoms! something is weird')
                     print(self.input()[0].fn)
                 elif len(atomlist)==0:
@@ -459,7 +462,7 @@
 
                     #Get the coordination for the unrelaxed surface w/ correct shift
                     reference_coord=getCoord(atomlist_unrelaxed[0])
-                    
+
                     #get the coordination for each relaxed surface
                     relaxed_coord=map(getCoord,all_relaxed_surfaces)
 
@@ -469,10 +472,10 @@
                         for key in x:
                             vals.append(x[key]-y[key])
                         return np.linalg.norm(vals)
-                    
+
                     #Get the distances to the reference coordinations
                     dist=map(lambda x: getDist(x,reference_coord),relaxed_coord)
-                    
+
                     #Grab the atoms object that minimized this distance
                     atoms=all_relaxed_surfaces[np.argmin(dist)]
                     print('Unable to find a slab with the correct shift, but found one with max position difference of %1.4f!'%np.min(dist))
@@ -481,8 +484,7 @@
                     #print(atomlist)
                     #print(slab_list)
                     #print( float(np.round(self.parameters['slab']['shift'],4)))
-                elif len(atomlist)==1:
-=======
+                elif len(atomlist) == 1:
                     print 'matching atoms! something is weird'
                     print self.input().fn
                 elif len(atomlist) == 0:
@@ -490,7 +492,6 @@
                     print slab_list
                     print float(np.round(self.parameters['slab']['shift'], 4))
                 elif len(atomlist) == 1:
->>>>>>> ccfeedb1
                     atoms = atomlist[0]
                 name = {'shift':self.parameters['slab']['shift'],
                         'mpid':self.parameters['bulk']['mpid'],
@@ -541,7 +542,7 @@
                         ads_site=np.array(map(eval,guess['fwname']['adsorption_site'].strip().split()[1:4]))
                         atoms=row['atoms']
                         atomsguess=guess['atoms']
-                        
+
                         #For each adsorbate atom, move it the same relative amount as in the guessed configuration
                         lenAdsorbates=len(Atoms(self.parameters['adsorption']['adsorbates'][0]['name']))
                         for ind in range(-lenAdsorbates,len(atoms)):
@@ -594,21 +595,20 @@
     def output(self):
         return luigi.LocalTarget(LOC_DB_PATH+'/pickles/%s.pkl'%(self.task_id))
 
+
 class GenerateGas(luigi.Task):
     parameters = luigi.DictParameter()
 
     def run(self):
         atoms = g2[self.parameters['gas']['gasname']]
-        atoms.positions+=10.
-        atoms.cell=[20,20,20]
-        atoms.pbc=[True,True,True]
+        atoms.positions += 10.
+        atoms.cell = [20, 20, 20]
+        atoms.pbc = [True, True, True]
         with self.output().temporary_path() as self.temp_output_path:
             pickle.dump([mongo_doc(atoms)], open(self.temp_output_path, 'w'))
 
     def output(self):
         return luigi.LocalTarget(GASpy_DB_loc+'/pickles/%s.pkl'%(self.task_id))
-
-
 
 
 class GenerateSurfaces(luigi.Task):
@@ -639,8 +639,8 @@
 
             # Create an atoms class for this particular slab, "atoms_slab"
             atoms_slab = AseAtomsAdaptor.get_atoms(slab)
-            # Then reorient the "atoms_slab" class so that the surface of the slab is pointing upwards
-            # in the z-direction
+            # Then reorient the "atoms_slab" class so that the surface of the slab is pointing
+            # upwards in the z-direction
             rotate(atoms_slab,
                    atoms_slab.cell[2], (0, 0, 1),
                    atoms_slab.cell[0], [1, 0, 0],
@@ -713,7 +713,7 @@
         else:
             return [SubmitToFW(calctype='slab',
                                parameters=OrderedDict(bulk=self.parameters['bulk'],
-                                                    slab=self.parameters['slab'])),
+                                                      slab=self.parameters['slab'])),
                     SubmitToFW(calctype='bulk',
                                parameters={'bulk':self.parameters['bulk']})]
 
@@ -897,8 +897,7 @@
         gas_energy = 0
         for ads in self.parameters['adsorption']['adsorbates']:
             gas_energy += np.sum(map(lambda x: mono_atom_energies[x],
-                                     adsorbate_dictionary(ads['name']).get_chemical_symbols())
-                                )
+                                     adsorbate_dictionary(ads['name']).get_chemical_symbols))
 
         # Calculate the adsorption energy
         dE = slab_ads_energy - slab_blank_energy - gas_energy
@@ -971,7 +970,7 @@
         coord_symbols.sort()
         # Turn the [list] of [unicode] values into a single [unicode]
         neighborcoord.append(i.species_string+':'+'-'.join(coord_symbols))
-        
+
     # [list] of PyMatGen [periodic site class]es for each of the atoms that are
     # coordinated with the adsorbate
     coordinated_atoms_nextnearest = vcf.get_coordinated_sites(siteind, 0.2)
@@ -985,7 +984,10 @@
 
     # Return a dictionary with each of the fingerprints.  Any key/value pair can be added here
     # and will propagate up the chain
-    return {'coordination':coordination, 'neighborcoord':neighborcoord, 'natoms':len(atoms),'nextnearestcoordination':coordination_nextnearest}
+    return {'coordination':coordination,
+            'neighborcoord':neighborcoord,
+            'natoms':len(atoms),
+            'nextnearestcoordination':coordination_nextnearest}
 
 
 class FingerprintStructure(luigi.Task):
@@ -1021,7 +1023,7 @@
 
         if expected_slab_atoms == len(best_sys['atoms']):
             fp_final = {}
-            fp_init={}
+            fp_init = {}
         else:
             # Calculate fingerprints for the initial and final state
             fp_final = fingerprint(best_sys['atoms'], expected_slab_atoms)
@@ -1103,10 +1105,10 @@
         fingerprints = pickle.load(self.input()[1].open())
         fp_final = fingerprints[0]
         fp_init = fingerprints[1]
-        for fp in [fp_init,fp_final]:
-            for key in ['neighborcoord','nextnearestcoordination','coordination']:
+        for fp in [fp_init, fp_final]:
+            for key in ['neighborcoord', 'nextnearestcoordination', 'coordination']:
                 if key not in fp:
-                    fp[key]=''
+                    fp[key] = ''
 
         # Make a dictionary of tags to add to the database
         criteria = {'type':'slab+adsorbate',
@@ -1145,11 +1147,8 @@
                 fhandle.write(' ')
 
     def output(self):
-<<<<<<< HEAD
-       return luigi.LocalTarget(GASpy_DB_loc+'/pickles/%s.pkl'%(self.task_id))
-=======
         return luigi.LocalTarget(LOC_DB_PATH+'/pickles/%s.pkl'%(self.task_id))
->>>>>>> ccfeedb1
+
 
 class DumpSitesLocalDB(luigi.Task):
     """ This class dumps enumerated adsorption sites from our Pickles to a local ASE db """
